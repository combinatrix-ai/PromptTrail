--- conflicted
+++ resolved
@@ -88,11 +88,16 @@
         return Message(content=content, sender=response.role)
 
     def validate_session(self, session: Session, is_async: bool) -> None:
-<<<<<<< HEAD
-        if len(session.messages) == 0:
-            raise ParameterValidationError(
-                f"{self.__class__.__name__}: Session should be a Session object and have at least one message."
-            )
+        """Validate session for Anthropic Claude models.
+
+        Extends the base validation with Anthropic-specific validations:
+        - At most one system message at the beginning
+        - Only specific roles allowed
+        - No empty messages
+        """
+        super().validate_session(session, is_async)
+
+        # Anthropic-specific validation for checking at least one non-system message
 
         # Filter out control template messages
         messages = [
@@ -101,7 +106,6 @@
             if message.sender != CONTROL_TEMPLATE_ROLE
         ]
 
-        # Check if there's at least one non-system message
         non_system_messages = [
             message for message in messages if message.sender != "system"
         ]
@@ -111,21 +115,14 @@
             )
 
         # Anthropic API allow zero or one system message at the beginning
-=======
-        """Validate session for Anthropic Claude models.
-
-        Extends the base validation with Anthropic-specific validations:
-        - At most one system message at the beginning
-        - Only specific roles allowed
-        - No empty messages
-        """
-        super().validate_session(session, is_async)
 
         # Anthropic-specific validation for system message
->>>>>>> 86daeb2a
         if (
             messages[0].sender == "system"
             and len([message for message in messages if message.sender == "system"]) > 1
+        ) or (
+            messages[0].sender != "system"
+            and len([message for message in messages if message.sender == "system"]) > 0
         ):
             raise ParameterValidationError(
                 f"{self.__class__.__name__}: Session should have at most one system message at the beginning. (Anthropic API restriction)"
@@ -141,28 +138,16 @@
             raise ParameterValidationError(
                 f"{self.__class__.__name__}: All message in a session should have sender of 'user', 'assistant', or 'system'. (Anthropic API restriction)"
             )
-<<<<<<< HEAD
         if any([not isinstance(message.content, str) for message in messages]):  # type: ignore
             raise ParameterValidationError(
                 f"{self.__class__.__name__}: All message in a session should be string."
             )
-        # TODO: OpenAI allow empty string, but Google Cloud does not. In principle, we should not allow empty string. Should we impose this restriction on OpenAI as well?
-        if any([message.content == "" for message in messages]):  # type: ignore
-=======
 
         # Anthropic-specific validation for empty messages
         if any([message.content == "" for message in session.messages]):
->>>>>>> 86daeb2a
             raise ParameterValidationError(
                 f"{self.__class__.__name__}: All message in a session should not be empty string. (Anthoropic API restriction)"
             )
-<<<<<<< HEAD
-        if any([message.sender is None for message in messages]):
-            raise ParameterValidationError(
-                f"{self.__class__.__name__}: All message in a session should have sender."
-            )
-=======
->>>>>>> 86daeb2a
 
     @staticmethod
     def _session_to_anthropic_messages(
